/*
 *
 *  Copyright 2017: Robert Winkler
 *
 *  Licensed under the Apache License, Version 2.0 (the "License");
 *  you may not use this file except in compliance with the License.
 *  You may obtain a copy of the License at
 *
 *         http://www.apache.org/licenses/LICENSE-2.0
 *
 *  Unless required by applicable law or agreed to in writing, software
 *  distributed under the License is distributed on an "AS IS" BASIS,
 *  WITHOUT WARRANTIES OR CONDITIONS OF ANY KIND, either express or implied.
 *  See the License for the specific language governing permissions and
 *  limitations under the License.
 *
 *
 */
package io.github.resilience4j.circuitbreaker;

import io.github.resilience4j.circuitbreaker.event.*;
import io.github.resilience4j.circuitbreaker.internal.CircuitBreakerStateMachine;
import io.github.resilience4j.core.EventConsumer;
import io.github.resilience4j.core.functions.OnceConsumer;
import io.vavr.*;
import io.vavr.control.Either;
import io.vavr.control.Try;

import java.util.Arrays;
import java.util.Map;
import java.util.Objects;
import java.util.Optional;
import java.util.concurrent.*;
import java.util.function.Consumer;
import java.util.function.Function;
import java.util.function.Supplier;
import java.util.stream.Collectors;

/**
 * A CircuitBreaker instance is thread-safe can be used to decorate multiple requests.
 * <p>
 * A {@link CircuitBreaker} manages the state of a backend system. The CircuitBreaker is implemented
 * via a finite state machine with five states: CLOSED, OPEN, HALF_OPEN, DISABLED AND FORCED_OPEN.
 * The CircuitBreaker does not know anything about the backend's state by itself, but uses the
 * information provided by the decorators via {@link CircuitBreaker#onSuccess} and {@link
 * CircuitBreaker#onError} events. Before communicating with the backend, the permission to do so
 * must be obtained via the method {@link CircuitBreaker#tryAcquirePermission()}.
 * <p>
 * The state of the CircuitBreaker changes from CLOSED to OPEN when the failure rate is greater than or
 * equal to a (configurable) threshold. Then, all access to the backend is rejected for a (configurable) time
 * duration. No further calls are permitted.
 * <p>
 * After the time duration has elapsed, the CircuitBreaker state changes from OPEN to HALF_OPEN and
 * allows a number of calls to see if the backend is still unavailable or has become available
 * again. If the failure rate is greater than or equal to the configured threshold, the state changes back to OPEN.
 * If the failure rate is below or equal to the threshold, the state changes back to CLOSED.
 */
public interface CircuitBreaker {

    /**
     * Returns a supplier which is decorated by a CircuitBreaker.
     *
     * @param circuitBreaker the CircuitBreaker
     * @param supplier       the original supplier
     * @param <T>            the type of results supplied by this supplier
     * @return a supplier which is decorated by a CircuitBreaker.
     */
    static <T> CheckedFunction0<T> decorateCheckedSupplier(CircuitBreaker circuitBreaker,
        CheckedFunction0<T> supplier) {
        return () -> {
            circuitBreaker.acquirePermission();
            final long start = circuitBreaker.getCurrentTimestamp();
            try {
                T returnValue = supplier.apply();
<<<<<<< HEAD
                long duration = circuitBreaker.getCurrentTimestamp() - start;
                circuitBreaker.onSuccess(duration, circuitBreaker.getTimestampUnit());
=======

                long durationInNanos = System.nanoTime() - start;
                circuitBreaker.onSuccess(durationInNanos, TimeUnit.NANOSECONDS, Optional.ofNullable(returnValue));
>>>>>>> c30123c9
                return returnValue;
            } catch (Exception exception) {
                // Do not handle java.lang.Error
                long duration = circuitBreaker.getCurrentTimestamp() - start;
                circuitBreaker.onError(duration, circuitBreaker.getTimestampUnit(), exception);
                throw exception;
            }
        };
    }

    /**
     * Returns a supplier which is decorated by a CircuitBreaker.
     *
     * @param circuitBreaker the CircuitBreaker
     * @param supplier       the original supplier
     * @param <T>            the type of the returned CompletionStage's result
     * @return a supplier which is decorated by a CircuitBreaker.
     */
    static <T> Supplier<CompletionStage<T>> decorateCompletionStage(
        CircuitBreaker circuitBreaker,
        Supplier<CompletionStage<T>> supplier
    ) {
        return () -> {

            final CompletableFuture<T> promise = new CompletableFuture<>();

            if (!circuitBreaker.tryAcquirePermission()) {
                promise.completeExceptionally(
                    CallNotPermittedException.createCallNotPermittedException(circuitBreaker));

            } else {
                final long start = circuitBreaker.getCurrentTimestamp();
                try {
                    supplier.get().whenComplete((result, throwable) -> {
                        long duration = circuitBreaker.getCurrentTimestamp() - start;
                        if (throwable != null) {
                            if (throwable instanceof Exception) {
                                circuitBreaker
                                    .onError(duration, circuitBreaker.getTimestampUnit(), throwable);
                            }
                            promise.completeExceptionally(throwable);
                        } else {
<<<<<<< HEAD
                            circuitBreaker.onSuccess(duration, circuitBreaker.getTimestampUnit());
=======
                            circuitBreaker.onSuccess(durationInNanos, TimeUnit.NANOSECONDS, Optional.ofNullable(result));
>>>>>>> c30123c9
                            promise.complete(result);
                        }
                    });
                } catch (Exception exception) {
                    long duration = circuitBreaker.getCurrentTimestamp() - start;
                    circuitBreaker.onError(duration, circuitBreaker.getTimestampUnit(), exception);
                    promise.completeExceptionally(exception);
                }
            }

            return promise;
        };
    }

    /**
     * Returns a runnable which is decorated by a CircuitBreaker.
     *
     * @param circuitBreaker the CircuitBreaker
     * @param runnable       the original runnable
     * @return a runnable which is decorated by a CircuitBreaker.
     */
    static CheckedRunnable decorateCheckedRunnable(CircuitBreaker circuitBreaker,
        CheckedRunnable runnable) {
        return () -> {
            circuitBreaker.acquirePermission();
            final long start = circuitBreaker.getCurrentTimestamp();
            try {
                runnable.run();
<<<<<<< HEAD
                long duration = circuitBreaker.getCurrentTimestamp() - start;
                circuitBreaker.onSuccess(duration, circuitBreaker.getTimestampUnit());
=======
                long durationInNanos = System.nanoTime() - start;
                circuitBreaker.onSuccess(durationInNanos, TimeUnit.NANOSECONDS, Optional.empty());
>>>>>>> c30123c9
            } catch (Exception exception) {
                // Do not handle java.lang.Error
                long duration = circuitBreaker.getCurrentTimestamp() - start;
                circuitBreaker.onError(duration, circuitBreaker.getTimestampUnit(), exception);
                throw exception;
            }
        };
    }

    /**
     * Returns a callable which is decorated by a CircuitBreaker.
     *
     * @param circuitBreaker the CircuitBreaker
     * @param callable       the original Callable
     * @param <T>            the result type of callable
     * @return a supplier which is decorated by a CircuitBreaker.
     */
    static <T> Callable<T> decorateCallable(CircuitBreaker circuitBreaker, Callable<T> callable) {
        return () -> {
            circuitBreaker.acquirePermission();
            final long start = circuitBreaker.getCurrentTimestamp();
            try {
                T returnValue = callable.call();
<<<<<<< HEAD
                long duration = circuitBreaker.getCurrentTimestamp() - start;
                circuitBreaker.onSuccess(duration, circuitBreaker.getTimestampUnit());
=======
                long durationInNanos = System.nanoTime() - start;
                circuitBreaker.onSuccess(durationInNanos, TimeUnit.NANOSECONDS, Optional.ofNullable(returnValue));
>>>>>>> c30123c9
                return returnValue;
            } catch (Exception exception) {
                // Do not handle java.lang.Error
                long duration = circuitBreaker.getCurrentTimestamp() - start;
                circuitBreaker.onError(duration, circuitBreaker.getTimestampUnit(), exception);
                throw exception;
            }
        };
    }

    /**
     * Returns a supplier which is decorated by a CircuitBreaker.
     *
     * @param circuitBreaker the CircuitBreaker
     * @param supplier       the original supplier
     * @param <T>            the type of results supplied by this supplier
     * @return a supplier which is decorated by a CircuitBreaker.
     */
    static <T> Supplier<T> decorateSupplier(CircuitBreaker circuitBreaker, Supplier<T> supplier) {
        return () -> {
            circuitBreaker.acquirePermission();
            final long start = circuitBreaker.getCurrentTimestamp();
            try {
                T returnValue = supplier.get();
<<<<<<< HEAD
                long duration = circuitBreaker.getCurrentTimestamp() - start;
                circuitBreaker.onSuccess(duration, circuitBreaker.getTimestampUnit());
=======
                long durationInNanos = System.nanoTime() - start;
                circuitBreaker.onSuccess(durationInNanos, TimeUnit.NANOSECONDS, Optional.ofNullable(returnValue));
>>>>>>> c30123c9
                return returnValue;
            } catch (Exception exception) {
                // Do not handle java.lang.Error
                long duration = circuitBreaker.getCurrentTimestamp() - start;
                circuitBreaker.onError(duration, circuitBreaker.getTimestampUnit(), exception);
                throw exception;
            }
        };
    }

    /**
     * Returns a supplier which is decorated by a CircuitBreaker.
     *
     * @param circuitBreaker the CircuitBreaker
     * @param supplier       the original supplier
     * @param <T>            the type of results supplied by this supplier
     * @return a supplier which is decorated by a CircuitBreaker.
     */
    static <T> Supplier<Either<Exception, T>> decorateEitherSupplier(CircuitBreaker circuitBreaker,
        Supplier<Either<? extends Exception, T>> supplier) {
        return () -> {
            if (circuitBreaker.tryAcquirePermission()) {
                final long start = circuitBreaker.getCurrentTimestamp();
                Either<? extends Exception, T> result = supplier.get();
                long duration = circuitBreaker.getCurrentTimestamp() - start;
                if (result.isRight()) {
<<<<<<< HEAD
                    circuitBreaker.onSuccess(duration, circuitBreaker.getTimestampUnit());
=======
                    circuitBreaker.onSuccess(durationInNanos, TimeUnit.NANOSECONDS, Optional.of(result));
>>>>>>> c30123c9
                } else {
                    Exception exception = result.getLeft();
                    circuitBreaker.onError(duration, circuitBreaker.getTimestampUnit(), exception);
                }
                return Either.narrow(result);
            } else {
                return Either.left(
                    CallNotPermittedException.createCallNotPermittedException(circuitBreaker));
            }
        };
    }

    /**
     * Returns a supplier which is decorated by a CircuitBreaker.
     *
     * @param circuitBreaker the CircuitBreaker
     * @param supplier       the original function
     * @param <T>            the type of results supplied by this supplier
     * @return a retryable function
     */
    static <T> Supplier<Try<T>> decorateTrySupplier(CircuitBreaker circuitBreaker,
        Supplier<Try<T>> supplier) {
        return () -> {
            if (circuitBreaker.tryAcquirePermission()) {
                final long start = circuitBreaker.getCurrentTimestamp();
                Try<T> result = supplier.get();
                long duration = circuitBreaker.getCurrentTimestamp() - start;
                if (result.isSuccess()) {
<<<<<<< HEAD
                    circuitBreaker.onSuccess(duration, circuitBreaker.getTimestampUnit());
=======
                    circuitBreaker.onSuccess(durationInNanos, TimeUnit.NANOSECONDS, Optional.of(result));
>>>>>>> c30123c9
                    return result;
                } else {
                    circuitBreaker
                        .onError(duration, circuitBreaker.getTimestampUnit(), result.getCause());
                    return result;
                }
            } else {
                return Try.failure(
                    CallNotPermittedException.createCallNotPermittedException(circuitBreaker));
            }
        };
    }

    /**
     * Returns a consumer which is decorated by a CircuitBreaker.
     *
     * @param circuitBreaker the CircuitBreaker
     * @param consumer       the original consumer
     * @param <T>            the type of the input to the consumer
     * @return a consumer which is decorated by a CircuitBreaker.
     */
    static <T> Consumer<T> decorateConsumer(CircuitBreaker circuitBreaker, Consumer<T> consumer) {
        return (t) -> {
            circuitBreaker.acquirePermission();
            final long start = circuitBreaker.getCurrentTimestamp();
            try {
                consumer.accept(t);
<<<<<<< HEAD
                long duration = circuitBreaker.getCurrentTimestamp() - start;
                circuitBreaker.onSuccess(duration, circuitBreaker.getTimestampUnit());
=======
                long durationInNanos = System.nanoTime() - start;
                circuitBreaker.onSuccess(durationInNanos, TimeUnit.NANOSECONDS, Optional.empty());
>>>>>>> c30123c9
            } catch (Exception exception) {
                // Do not handle java.lang.Error
                long duration = circuitBreaker.getCurrentTimestamp() - start;
                circuitBreaker.onError(duration, circuitBreaker.getTimestampUnit(), exception);
                throw exception;
            }
        };
    }

    /**
     * Returns a consumer which is decorated by a CircuitBreaker.
     *
     * @param circuitBreaker the CircuitBreaker
     * @param consumer       the original consumer
     * @param <T>            the type of the input to the consumer
     * @return a consumer which is decorated by a CircuitBreaker.
     */
    static <T> CheckedConsumer<T> decorateCheckedConsumer(CircuitBreaker circuitBreaker,
        CheckedConsumer<T> consumer) {
        return (t) -> {
            circuitBreaker.acquirePermission();
            final long start = circuitBreaker.getCurrentTimestamp();
            try {
                consumer.accept(t);
<<<<<<< HEAD
                long duration = circuitBreaker.getCurrentTimestamp() - start;
                circuitBreaker.onSuccess(duration, circuitBreaker.getTimestampUnit());
=======
                long durationInNanos = System.nanoTime() - start;
                circuitBreaker.onSuccess(durationInNanos, TimeUnit.NANOSECONDS, Optional.empty());
>>>>>>> c30123c9
            } catch (Exception exception) {
                // Do not handle java.lang.Error
                long duration = circuitBreaker.getCurrentTimestamp() - start;
                circuitBreaker.onError(duration, circuitBreaker.getTimestampUnit(), exception);
                throw exception;
            }
        };
    }

    /**
     * Returns a runnable which is decorated by a CircuitBreaker.
     *
     * @param circuitBreaker the CircuitBreaker
     * @param runnable       the original runnable
     * @return a runnable which is decorated by a CircuitBreaker.
     */
    static Runnable decorateRunnable(CircuitBreaker circuitBreaker, Runnable runnable) {
        return () -> {
            circuitBreaker.acquirePermission();
            final long start = circuitBreaker.getCurrentTimestamp();
            try {
                runnable.run();
<<<<<<< HEAD
                long duration = circuitBreaker.getCurrentTimestamp() - start;
                circuitBreaker.onSuccess(duration, circuitBreaker.getTimestampUnit());
=======
                long durationInNanos = System.nanoTime() - start;
                circuitBreaker.onSuccess(durationInNanos, TimeUnit.NANOSECONDS, Optional.empty());
>>>>>>> c30123c9
            } catch (Exception exception) {
                // Do not handle java.lang.Error
                long duration = circuitBreaker.getCurrentTimestamp() - start;
                circuitBreaker.onError(duration, circuitBreaker.getTimestampUnit(), exception);
                throw exception;
            }
        };
    }

    /**
     * Returns a function which is decorated by a CircuitBreaker.
     *
     * @param circuitBreaker the CircuitBreaker
     * @param function       the original function
     * @param <T>            the type of the input to the function
     * @param <R>            the type of the result of the function
     * @return a function which is decorated by a CircuitBreaker.
     */
    static <T, R> Function<T, R> decorateFunction(CircuitBreaker circuitBreaker,
        Function<T, R> function) {
        return (T t) -> {
            circuitBreaker.acquirePermission();
            final long start = circuitBreaker.getCurrentTimestamp();
            try {
                R returnValue = function.apply(t);
<<<<<<< HEAD
                long duration = circuitBreaker.getCurrentTimestamp() - start;
                circuitBreaker.onSuccess(duration, circuitBreaker.getTimestampUnit());
=======
                long durationInNanos = System.nanoTime() - start;
                circuitBreaker.onSuccess(durationInNanos, TimeUnit.NANOSECONDS, Optional.ofNullable(returnValue));
>>>>>>> c30123c9
                return returnValue;
            } catch (Exception exception) {
                // Do not handle java.lang.Error
                long duration = circuitBreaker.getCurrentTimestamp() - start;
                circuitBreaker.onError(duration, circuitBreaker.getTimestampUnit(), exception);
                throw exception;
            }
        };
    }

    /**
     * Returns a function which is decorated by a CircuitBreaker.
     *
     * @param circuitBreaker the CircuitBreaker
     * @param function       the original function
     * @param <T>            the type of the input to the function
     * @param <R>            the type of the result of the function
     * @return a function which is decorated by a CircuitBreaker.
     */
    static <T, R> CheckedFunction1<T, R> decorateCheckedFunction(CircuitBreaker circuitBreaker,
        CheckedFunction1<T, R> function) {
        return (T t) -> {
            circuitBreaker.acquirePermission();
            final long start = circuitBreaker.getCurrentTimestamp();
            try {
                R returnValue = function.apply(t);
<<<<<<< HEAD
                long duration = circuitBreaker.getCurrentTimestamp() - start;
                circuitBreaker.onSuccess(duration, circuitBreaker.getTimestampUnit());
=======
                long durationInNanos = System.nanoTime() - start;
                circuitBreaker.onSuccess(durationInNanos, TimeUnit.NANOSECONDS, Optional.ofNullable(returnValue));
>>>>>>> c30123c9
                return returnValue;
            } catch (Exception exception) {
                // Do not handle java.lang.Error
                long duration = circuitBreaker.getCurrentTimestamp() - start;
                circuitBreaker.onError(duration, circuitBreaker.getTimestampUnit(), exception);
                throw exception;
            }
        };
    }

    /**
     * Creates a CircuitBreaker with a default CircuitBreaker configuration.
     *
     * @param name the name of the CircuitBreaker
     * @return a CircuitBreaker with a default CircuitBreaker configuration.
     */
    static CircuitBreaker ofDefaults(String name) {
        return new CircuitBreakerStateMachine(name);
    }

    /**
     * Creates a CircuitBreaker with a custom CircuitBreaker configuration.
     *
     * @param name                 the name of the CircuitBreaker
     * @param circuitBreakerConfig a custom CircuitBreaker configuration
     * @return a CircuitBreaker with a custom CircuitBreaker configuration.
     */
    static CircuitBreaker of(String name, CircuitBreakerConfig circuitBreakerConfig) {
        return new CircuitBreakerStateMachine(name, circuitBreakerConfig);
    }

    /**
     * Creates a CircuitBreaker with a custom CircuitBreaker configuration.
     * <p>
     * The {@code tags} passed will be appended to the tags already configured for the registry.
     * When tags (keys) of the two collide the tags passed with this method will override the tags
     * of the registry.
     *
     * @param name                 the name of the CircuitBreaker
     * @param circuitBreakerConfig a custom CircuitBreaker configuration
     * @param tags                 tags added to the Retry
     * @return a CircuitBreaker with a custom CircuitBreaker configuration.
     */
    static CircuitBreaker of(String name, CircuitBreakerConfig circuitBreakerConfig,
        io.vavr.collection.Map<String, String> tags) {
        return new CircuitBreakerStateMachine(name, circuitBreakerConfig, tags);
    }

    /**
     * Creates a CircuitBreaker with a custom CircuitBreaker configuration.
     *
     * @param name                         the name of the CircuitBreaker
     * @param circuitBreakerConfigSupplier a supplier of a custom CircuitBreaker configuration
     * @return a CircuitBreaker with a custom CircuitBreaker configuration.
     */
    static CircuitBreaker of(String name,
        Supplier<CircuitBreakerConfig> circuitBreakerConfigSupplier) {
        return new CircuitBreakerStateMachine(name, circuitBreakerConfigSupplier);
    }

    /**
     * Creates a CircuitBreaker with a custom CircuitBreaker configuration.
     * <p>
     * The {@code tags} passed will be appended to the tags already configured for the registry.
     * When tags (keys) of the two collide the tags passed with this method will override the tags
     * of the registry.
     *
     * @param name                         the name of the CircuitBreaker
     * @param circuitBreakerConfigSupplier a supplier of a custom CircuitBreaker configuration
     * @param tags                         tags added to the CircuitBreaker
     * @return a CircuitBreaker with a custom CircuitBreaker configuration.
     */
    static CircuitBreaker of(String name,
        Supplier<CircuitBreakerConfig> circuitBreakerConfigSupplier,
        io.vavr.collection.Map<String, String> tags) {
        return new CircuitBreakerStateMachine(name, circuitBreakerConfigSupplier, tags);
    }

    /**
     * Returns a supplier of type Future which is decorated by a CircuitBreaker. The elapsed time
     * includes {@link Future#get()} evaluation time even if the underlying call took less time to
     * return. Any delays in evaluating Future by caller will add towards total time.
     *
     * @param circuitBreaker the CircuitBreaker
     * @param supplier       the original supplier
     * @param <T>            the type of the returned Future's result
     * @return a supplier which is decorated by a CircuitBreaker.
     */
    static <T> Supplier<Future<T>> decorateFuture(CircuitBreaker circuitBreaker,
        Supplier<Future<T>> supplier) {
        return () -> {
            if (!circuitBreaker.tryAcquirePermission()) {
                CompletableFuture<T> promise = new CompletableFuture<>();
                promise.completeExceptionally(
                    CallNotPermittedException.createCallNotPermittedException(circuitBreaker));
                return promise;
            } else {
                final long start = circuitBreaker.getCurrentTimestamp();
                try {
                    return new CircuitBreakerFuture<>(circuitBreaker, supplier.get(), start);
                } catch (Exception e) {
                    long duration = circuitBreaker.getCurrentTimestamp() - start;
                    circuitBreaker.onError(duration, circuitBreaker.getTimestampUnit(), e);
                    throw e;
                }
            }
        };
    }

    /**
     * Acquires a permission to execute a call, only if one is available at the time of invocation.
     * If a call is not permitted, the number of not permitted calls is increased.
     * <p>
     * Returns false when the state is OPEN or FORCED_OPEN. Returns true when the state is CLOSED or
     * DISABLED. Returns true when the state is HALF_OPEN and further test calls are allowed.
     * Returns false when the state is HALF_OPEN and the number of test calls has been reached. If
     * the state is HALF_OPEN, the number of allowed test calls is decreased. Important: Make sure
     * to call onSuccess or onError after the call is finished. If the call is cancelled before it
     * is invoked, you have to release the permission again.
     *
     * @return {@code true} if a permission was acquired and {@code false} otherwise
     */
    boolean tryAcquirePermission();

    /**
     * Releases a permission.
     * <p>
     * Should only be used when a permission was acquired but not used. Otherwise use {@link
     * CircuitBreaker#onSuccess(long, TimeUnit, Optional<Object>)} or
     * {@link CircuitBreaker#onError(long, TimeUnit, Throwable)} to signal a completed or failed call.
     * <p>
     * If the state is HALF_OPEN, the number of allowed test calls is increased by one.
     */
    void releasePermission();

    /**
     * Try to obtain a permission to execute a call. If a call is not permitted, the number of not
     * permitted calls is increased.
     * <p>
     * Throws a CallNotPermittedException when the state is OPEN or FORCED_OPEN. Returns when the
     * state is CLOSED or DISABLED. Returns when the state is HALF_OPEN and further test calls are
     * allowed. Throws a CallNotPermittedException when the state is HALF_OPEN and the number of
     * test calls has been reached. If the state is HALF_OPEN, the number of allowed test calls is
     * decreased. Important: Make sure to call onSuccess or onError after the call is finished. If
     * the call is cancelled before it is invoked, you have to release the permission again.
     *
     * @throws CallNotPermittedException when CircuitBreaker is OPEN or HALF_OPEN and no further
     *                                   test calls are permitted.
     */
    void acquirePermission();

    /**
     * Records a failed call. This method must be invoked when a call failed.
     *
     * @param duration     The elapsed time duration of the call
     * @param durationUnit The duration unit
     * @param throwable    The throwable which must be recorded
     */
    void onError(long duration, TimeUnit durationUnit, Throwable throwable);

    /**
     * Records a successful call. This method must be invoked when a call was
     * successful.
     *
     * @param duration     The elapsed time duration of the call
     * @param durationUnit The duration unit
     * @param result       The result of the protected function
     */
    void onSuccess(long duration, TimeUnit durationUnit, Optional<?> result);

    /**
     * Returns the circuit breaker to its original closed state, losing statistics.
     * <p>
     * Should only be used, when you want to want to fully reset the circuit breaker without
     * creating a new one.
     */
    void reset();

    /**
     * Transitions the state machine to CLOSED state. This call is idempotent and will not have
     * any effect if the state machine is already in CLOSED state.
     * <p>
     * Should only be used, when you want to force a state transition. State transition are normally
     * done internally.
     */
    void transitionToClosedState();

    /**
     * Transitions the state machine to OPEN state. This call is idempotent and will not have
     * any effect if the state machine is already in OPEN state.
     * <p>
     * Should only be used, when you want to force a state transition. State transition are normally
     * done internally.
     */
    void transitionToOpenState();

    /**
     * Transitions the state machine to HALF_OPEN state. This call is idempotent and will not have
     * any effect if the state machine is already in HALF_OPEN state.
     * <p>
     * Should only be used, when you want to force a state transition. State transition are normally
     * done internally.
     */
    void transitionToHalfOpenState();

    /**
     * Transitions the state machine to a DISABLED state, stopping state transition, metrics and
     * event publishing. This call is idempotent and will not have any effect if the
     * state machine is already in DISABLED state.
     * <p>
     * Should only be used, when you want to disable the circuit breaker allowing all calls to pass.
     * To recover from this state you must force a new state transition
     */
    void transitionToDisabledState();

    /**
     * Transitions the state machine to METRICS_ONLY state, stopping all state transitions but
     * continues to capture metrics and publish events. This call is idempotent and will not have
     * any effect if the state machine is already in METRICS_ONLY state.
     * <p>
     * Should only be used when you want to collect metrics while keeping the circuit breaker
     * disabled, allowing all calls to pass.
     * To recover from this state you must force a new state transition.
     */
    void transitionToMetricsOnlyState();

    /**
     * Transitions the state machine to a FORCED_OPEN state,  stopping state transition, metrics and
     * event publishing. This call is idempotent and will not have any effect if the state machine
     * is already in FORCED_OPEN state.
     * <p>
     * Should only be used, when you want to disable the circuit breaker allowing no call to pass.
     * To recover from this state you must force a new state transition
     */
    void transitionToForcedOpenState();

    /**
     * Returns the name of this CircuitBreaker.
     *
     * @return the name of this CircuitBreaker
     */
    String getName();

    /**
     * Returns the state of this CircuitBreaker.
     *
     * @return the state of this CircuitBreaker
     */
    State getState();

    /**
     * Returns the CircuitBreakerConfig of this CircuitBreaker.
     *
     * @return the CircuitBreakerConfig of this CircuitBreaker
     */
    CircuitBreakerConfig getCircuitBreakerConfig();

    /**
     * Returns the Metrics of this CircuitBreaker.
     *
     * @return the Metrics of this CircuitBreaker
     */
    Metrics getMetrics();

    /**
     * Returns an unmodifiable map with tags assigned to this Retry.
     *
     * @return the tags assigned to this Retry in an unmodifiable map
     */
    io.vavr.collection.Map<String, String> getTags();

    /**
     * Returns an EventPublisher which can be used to register event consumers.
     *
     * @return an EventPublisher
     */
    EventPublisher getEventPublisher();

    /**
     * Returns the current time with respect to the CircuitBreaker currentTimeFunction.
     * Returns System.nanoTime() by default.
     *
     * @return current timestamp
     */
    long getCurrentTimestamp();

    /**
     * Returns the timeUnit of current timestamp.
     * Default is TimeUnit.NANOSECONDS.
     *
     * @return the timeUnit of current timestamp
     */
    TimeUnit getTimestampUnit();

    /**
     * Decorates and executes the decorated Supplier.
     *
     * @param supplier the original Supplier
     * @param <T>      the type of results supplied by this supplier
     * @return the result of the decorated Supplier.
     */
    default <T> T executeSupplier(Supplier<T> supplier) {
        return decorateSupplier(this, supplier).get();
    }

    /**
     * Returns a supplier which is decorated by a CircuitBreaker.
     *
     * @param supplier the original supplier
     * @param <T>      the type of results supplied by this supplier
     * @return a supplier which is decorated by a CircuitBreaker.
     */
    default <T> Supplier<T> decorateSupplier(Supplier<T> supplier) {
        return decorateSupplier(this, supplier);
    }

    /**
     * Decorates and executes the decorated Supplier.
     *
     * @param supplier the original Supplier
     * @param <T>      the type of results supplied by this supplier
     * @return the result of the decorated Supplier.
     */
    default <T> Either<Exception, T> executeEitherSupplier(
        Supplier<Either<? extends Exception, T>> supplier) {
        return decorateEitherSupplier(this, supplier).get();
    }

    /**
     * Returns a supplier which is decorated by a CircuitBreaker.
     *
     * @param supplier the original supplier
     * @param <T>      the type of results supplied by this supplier
     * @return a supplier which is decorated by a CircuitBreaker.
     */
    default <T> Supplier<Try<T>> decorateTrySupplier(Supplier<Try<T>> supplier) {
        return decorateTrySupplier(this, supplier);
    }

    /**
     * Decorates and executes the decorated Supplier.
     *
     * @param supplier the original Supplier
     * @param <T>      the type of results supplied by this supplier
     * @return the result of the decorated Supplier.
     */
    default <T> Try<T> executeTrySupplier(Supplier<Try<T>> supplier) {
        return decorateTrySupplier(this, supplier).get();
    }

    /**
     * Returns a supplier which is decorated by a CircuitBreaker.
     *
     * @param supplier the original supplier
     * @param <T>      the type of results supplied by this supplier
     * @return a supplier which is decorated by a CircuitBreaker.
     */
    default <T> Supplier<Either<Exception, T>> decorateEitherSupplier(
        Supplier<Either<? extends Exception, T>> supplier) {
        return decorateEitherSupplier(this, supplier);
    }

    /**
     * Decorates and executes the decorated Callable.
     *
     * @param callable the original Callable
     * @param <T>      the result type of callable
     * @return the result of the decorated Callable.
     * @throws Exception if unable to compute a result
     */
    default <T> T executeCallable(Callable<T> callable) throws Exception {
        return decorateCallable(this, callable).call();
    }

    /**
     * Returns a callable which is decorated by a CircuitBreaker.
     *
     * @param callable the original Callable
     * @param <T>      the result type of callable
     * @return a supplier which is decorated by a CircuitBreaker.
     */
    default <T> Callable<T> decorateCallable(Callable<T> callable) {
        return decorateCallable(this, callable);
    }

    /**
     * Decorates and executes the decorated Runnable.
     *
     * @param runnable the original Runnable
     */
    default void executeRunnable(Runnable runnable) {
        decorateRunnable(this, runnable).run();
    }

    /**
     * Returns a runnable which is decorated by a CircuitBreaker.
     *
     * @param runnable the original runnable
     * @return a runnable which is decorated by a CircuitBreaker.
     */
    default Runnable decorateRunnable(Runnable runnable) {
        return decorateRunnable(this, runnable);
    }

    /**
     * Decorates and executes the decorated CompletionStage.
     *
     * @param supplier the original CompletionStage
     * @param <T>      the type of results supplied by this supplier
     * @return the decorated CompletionStage.
     */
    default <T> CompletionStage<T> executeCompletionStage(Supplier<CompletionStage<T>> supplier) {
        return decorateCompletionStage(this, supplier).get();
    }

    /**
     * Returns a supplier which is decorated by a CircuitBreaker.
     *
     * @param supplier the original supplier
     * @param <T>      the type of the returned CompletionStage's result
     * @return a supplier which is decorated by a CircuitBreaker.
     */
    default <T> Supplier<CompletionStage<T>> decorateCompletionStage(
        Supplier<CompletionStage<T>> supplier) {
        return decorateCompletionStage(this, supplier);
    }

    /**
     * Decorates and executes the decorated Supplier.
     *
     * @param checkedSupplier the original Supplier
     * @param <T>             the type of results supplied by this supplier
     * @return the result of the decorated Supplier.
     * @throws Throwable if something goes wrong applying this function to the given arguments
     */
    default <T> T executeCheckedSupplier(CheckedFunction0<T> checkedSupplier) throws Throwable {
        return decorateCheckedSupplier(this, checkedSupplier).apply();
    }

    /**
     * Returns a supplier which is decorated by a CircuitBreaker.
     *
     * @param checkedSupplier the original supplier
     * @param <T>             the type of results supplied by this supplier
     * @return a supplier which is decorated by a CircuitBreaker.
     */
    default <T> CheckedFunction0<T> decorateCheckedSupplier(CheckedFunction0<T> checkedSupplier) {
        return decorateCheckedSupplier(this, checkedSupplier);
    }

    /**
     * Returns a runnable which is decorated by a CircuitBreaker.
     *
     * @param runnable the original runnable
     * @return a runnable which is decorated by a CircuitBreaker.
     */
    default CheckedRunnable decorateCheckedRunnable(CheckedRunnable runnable) {
        return decorateCheckedRunnable(this, runnable);
    }

    /**
     * Decorates and executes the decorated Runnable.
     *
     * @param runnable the original runnable
     */
    default void executeCheckedRunnable(CheckedRunnable runnable) throws Throwable {
        decorateCheckedRunnable(this, runnable).run();
    }

    /**
     * Returns a consumer which is decorated by a CircuitBreaker.
     *
     * @param consumer the original consumer
     * @param <T>      the type of the input to the consumer
     * @return a consumer which is decorated by a CircuitBreaker.
     */
    default <T> Consumer<T> decorateConsumer(Consumer<T> consumer) {
        return decorateConsumer(this, consumer);
    }

    /**
     * Returns a consumer which is decorated by a CircuitBreaker.
     *
     * @param consumer the original consumer
     * @param <T>      the type of the input to the consumer
     * @return a consumer which is decorated by a CircuitBreaker.
     */
    default <T> CheckedConsumer<T> decorateCheckedConsumer(CheckedConsumer<T> consumer) {
        return decorateCheckedConsumer(this, consumer);
    }

    /**
     * Returns a supplier of type Future which is decorated by a CircuitBreaker. The elapsed time
     * includes {@link Future#get()} evaluation time even if the underlying call took less time to
     * return. Any delays in evaluating Future by caller will add towards total time.
     *
     * @param supplier the original supplier
     * @param <T>      the type of the returned CompletionStage's result
     * @return a supplier which is decorated by a CircuitBreaker.
     */
    default <T> Supplier<Future<T>> decorateFuture(Supplier<Future<T>> supplier) {
        return decorateFuture(this, supplier);
    }

    /**
     * States of the CircuitBreaker state machine.
     */
    enum State {
        /**
         * A DISABLED breaker is not operating (no state transition, no events) and allowing all
         * requests through.
         */
        DISABLED(3, false),
        /**
         * A METRICS_ONLY breaker is collecting metrics, publishing events and allowing all requests
         * through but is not transitioning to other states.
         */
        METRICS_ONLY(5, true),
        /**
         * A CLOSED breaker is operating normally and allowing requests through.
         */
        CLOSED(0, true),
        /**
         * An OPEN breaker has tripped and will not allow requests through.
         */
        OPEN(1, true),
        /**
         * A FORCED_OPEN breaker is not operating (no state transition, no events) and not allowing
         * any requests through.
         */
        FORCED_OPEN(4, false),
        /**
         * A HALF_OPEN breaker has completed its wait interval and will allow requests
         */
        HALF_OPEN(2, true);

        public final boolean allowPublish;
        private final int order;

        /**
         * Order is a FIXED integer, it should be preserved regardless of the ordinal number of the
         * enumeration. While a State.ordinal() does mostly the same, it is prone to changing the
         * order based on how the programmer  sets the enum. If more states are added the "order"
         * should be preserved. For example, if there is a state inserted between CLOSED and
         * HALF_OPEN (say FIXED_OPEN) then the order of HALF_OPEN remains at 2 and the new state
         * takes 3 regardless of its order in the enum.
         *
         * @param order
         * @param allowPublish
         */
        State(int order, boolean allowPublish) {
            this.order = order;
            this.allowPublish = allowPublish;
        }

        public int getOrder() {
            return order;
        }
    }

    /**
     * State transitions of the CircuitBreaker state machine.
     */
    enum StateTransition {
        CLOSED_TO_CLOSED(State.CLOSED, State.CLOSED),
        CLOSED_TO_OPEN(State.CLOSED, State.OPEN),
        CLOSED_TO_DISABLED(State.CLOSED, State.DISABLED),
        CLOSED_TO_METRICS_ONLY(State.CLOSED, State.METRICS_ONLY),
        CLOSED_TO_FORCED_OPEN(State.CLOSED, State.FORCED_OPEN),
        HALF_OPEN_TO_HALF_OPEN(State.HALF_OPEN, State.HALF_OPEN),
        HALF_OPEN_TO_CLOSED(State.HALF_OPEN, State.CLOSED),
        HALF_OPEN_TO_OPEN(State.HALF_OPEN, State.OPEN),
        HALF_OPEN_TO_DISABLED(State.HALF_OPEN, State.DISABLED),
        HALF_OPEN_TO_METRICS_ONLY(State.HALF_OPEN, State.METRICS_ONLY),
        HALF_OPEN_TO_FORCED_OPEN(State.HALF_OPEN, State.FORCED_OPEN),
        OPEN_TO_OPEN(State.OPEN, State.OPEN),
        OPEN_TO_CLOSED(State.OPEN, State.CLOSED),
        OPEN_TO_HALF_OPEN(State.OPEN, State.HALF_OPEN),
        OPEN_TO_DISABLED(State.OPEN, State.DISABLED),
        OPEN_TO_METRICS_ONLY(State.OPEN, State.METRICS_ONLY),
        OPEN_TO_FORCED_OPEN(State.OPEN, State.FORCED_OPEN),
        FORCED_OPEN_TO_FORCED_OPEN(State.FORCED_OPEN, State.FORCED_OPEN),
        FORCED_OPEN_TO_CLOSED(State.FORCED_OPEN, State.CLOSED),
        FORCED_OPEN_TO_OPEN(State.FORCED_OPEN, State.OPEN),
        FORCED_OPEN_TO_DISABLED(State.FORCED_OPEN, State.DISABLED),
        FORCED_OPEN_TO_METRICS_ONLY(State.FORCED_OPEN, State.METRICS_ONLY),
        FORCED_OPEN_TO_HALF_OPEN(State.FORCED_OPEN, State.HALF_OPEN),
        DISABLED_TO_DISABLED(State.DISABLED, State.DISABLED),
        DISABLED_TO_CLOSED(State.DISABLED, State.CLOSED),
        DISABLED_TO_OPEN(State.DISABLED, State.OPEN),
        DISABLED_TO_FORCED_OPEN(State.DISABLED, State.FORCED_OPEN),
        DISABLED_TO_HALF_OPEN(State.DISABLED, State.HALF_OPEN),
        DISABLED_TO_METRICS_ONLY(State.DISABLED, State.METRICS_ONLY),
        METRICS_ONLY_TO_METRICS_ONLY(State.METRICS_ONLY, State.METRICS_ONLY),
        METRICS_ONLY_TO_CLOSED(State.METRICS_ONLY, State.CLOSED),
        METRICS_ONLY_TO_FORCED_OPEN(State.METRICS_ONLY, State.FORCED_OPEN),
        METRICS_ONLY_TO_DISABLED(State.METRICS_ONLY, State.DISABLED);

        private static final Map<Tuple2<State, State>, StateTransition> STATE_TRANSITION_MAP = Arrays
            .stream(StateTransition.values())
            .collect(Collectors.toMap(v -> Tuple.of(v.fromState, v.toState), Function.identity()));
        private final State fromState;
        private final State toState;

        StateTransition(State fromState, State toState) {
            this.fromState = fromState;
            this.toState = toState;
        }

        public static StateTransition transitionBetween(String name, State fromState,
            State toState) {
            final StateTransition stateTransition = STATE_TRANSITION_MAP
                .get(Tuple.of(fromState, toState));
            if (stateTransition == null) {
                throw new IllegalStateTransitionException(name, fromState, toState);
            }
            return stateTransition;
        }

        public State getFromState() {
            return fromState;
        }

        public State getToState() {
            return toState;
        }

        public static boolean isInternalTransition(final StateTransition transition) {
            return transition.getToState() == transition.getFromState();
        }

        @Override
        public String toString() {
            return String.format("State transition from %s to %s", fromState, toState);
        }
    }

    /**
     * An EventPublisher can be used to register event consumers.
     */
    interface EventPublisher extends
        io.github.resilience4j.core.EventPublisher<CircuitBreakerEvent> {

        EventPublisher onSuccess(EventConsumer<CircuitBreakerOnSuccessEvent> eventConsumer);

        EventPublisher onError(EventConsumer<CircuitBreakerOnErrorEvent> eventConsumer);

        EventPublisher onStateTransition(
            EventConsumer<CircuitBreakerOnStateTransitionEvent> eventConsumer);

        EventPublisher onReset(EventConsumer<CircuitBreakerOnResetEvent> eventConsumer);

        EventPublisher onIgnoredError(
            EventConsumer<CircuitBreakerOnIgnoredErrorEvent> eventConsumer);

        EventPublisher onCallNotPermitted(
            EventConsumer<CircuitBreakerOnCallNotPermittedEvent> eventConsumer);

        EventPublisher onFailureRateExceeded(
            EventConsumer<CircuitBreakerOnFailureRateExceededEvent> eventConsumer);

        EventPublisher onSlowCallRateExceeded(
            EventConsumer<CircuitBreakerOnSlowCallRateExceededEvent> eventConsumer);
    }

    interface Metrics {

        /**
         * Returns the current failure rate in percentage. If the number of measured calls is below
         * the minimum number of measured calls, it returns -1.
         *
         * @return the failure rate in percentage
         */
        float getFailureRate();

        /**
         * Returns the current percentage of calls which were slower than a certain threshold. If
         * the number of measured calls is below the minimum number of measured calls, it returns
         * -1.
         *
         * @return the failure rate in percentage
         */
        float getSlowCallRate();

        /**
         * Returns the current total number of calls which were slower than a certain threshold.
         *
         * @return the current total number of calls which were slower than a certain threshold
         */
        int getNumberOfSlowCalls();

        /**
         * Returns the current number of successful calls which were slower than a certain
         * threshold.
         *
         * @return the current number of successful calls which were slower than a certain threshold
         */
        int getNumberOfSlowSuccessfulCalls();

        /**
         * Returns the current number of failed calls which were slower than a certain threshold.
         *
         * @return the current number of failed calls which were slower than a certain threshold
         */
        int getNumberOfSlowFailedCalls();

        /**
         * Returns the current total number of buffered calls in the ring buffer.
         *
         * @return he current total number of buffered calls in the ring buffer
         */
        int getNumberOfBufferedCalls();

        /**
         * Returns the current number of failed buffered calls in the ring buffer.
         *
         * @return the current number of failed buffered calls in the ring buffer
         */
        int getNumberOfFailedCalls();

        /**
         * Returns the current number of not permitted calls, when the state is OPEN.
         * <p>
         * The number of denied calls is always 0, when the CircuitBreaker state is CLOSED or
         * HALF_OPEN. The number of denied calls is only increased when the CircuitBreaker state is
         * OPEN.
         *
         * @return the current number of not permitted calls
         */
        long getNumberOfNotPermittedCalls();

        /**
         * Returns the current number of successful buffered calls in the ring buffer.
         *
         * @return the current number of successful buffered calls in the ring buffer
         */
        int getNumberOfSuccessfulCalls();
    }

    /**
     * This class decorates future to add CircuitBreaking functionality around invocation.
     *
     * @param <T> of return type
     */
    final class CircuitBreakerFuture<T> implements Future<T> {

        final private Future<T> future;
        final private OnceConsumer<CircuitBreaker> onceToCircuitbreaker;
        final private long start;

        CircuitBreakerFuture(CircuitBreaker circuitBreaker, Future<T> future) {
            this(circuitBreaker, future, circuitBreaker.getCurrentTimestamp());
        }

        CircuitBreakerFuture(CircuitBreaker circuitBreaker, Future<T> future, long start) {
            Objects.requireNonNull(future, "Non null Future is required to decorate");
            this.onceToCircuitbreaker = OnceConsumer.of(circuitBreaker);
            this.future = future;
            this.start = start;
        }

        @Override
        public boolean cancel(boolean mayInterruptIfRunning) {
            return future.cancel(mayInterruptIfRunning);
        }

        @Override
        public boolean isCancelled() {
            return future.isCancelled();
        }

        @Override
        public boolean isDone() {
            return future.isDone();
        }

        @Override
        public T get() throws InterruptedException, ExecutionException {
            try {
                T v = future.get();
                onceToCircuitbreaker
<<<<<<< HEAD
                    .applyOnce(cb -> cb.onSuccess(cb.getCurrentTimestamp() - start, cb.getTimestampUnit()));
=======
                    .applyOnce(cb ->
                        cb.onSuccess(System.nanoTime() - start, TimeUnit.NANOSECONDS, Optional.ofNullable(v))
                    );
>>>>>>> c30123c9
                return v;
            } catch (CancellationException | InterruptedException e) {
                onceToCircuitbreaker.applyOnce(cb -> cb.releasePermission());
                throw e;
            } catch (Exception e) {
                onceToCircuitbreaker.applyOnce(
                    cb -> cb.onError(cb.getCurrentTimestamp() - start, cb.getTimestampUnit(), e));
                throw e;
            }
        }

        @Override
        public T get(long timeout, TimeUnit unit)
            throws InterruptedException, ExecutionException, TimeoutException {
            try {
                T v = future.get(timeout, unit);
                onceToCircuitbreaker
<<<<<<< HEAD
                    .applyOnce(cb -> cb.onSuccess(cb.getCurrentTimestamp() - start, cb.getTimestampUnit()));
=======
                    .applyOnce(cb ->
                        cb.onSuccess(System.nanoTime() - start, TimeUnit.NANOSECONDS, Optional.ofNullable(v))
                    );
>>>>>>> c30123c9
                return v;
            } catch (CancellationException | InterruptedException e) {
                onceToCircuitbreaker.applyOnce(CircuitBreaker::releasePermission);
                throw e;
            } catch (Exception e) {
                onceToCircuitbreaker.applyOnce(
                    cb -> cb.onError(cb.getCurrentTimestamp() - start, cb.getTimestampUnit(), e));
                throw e;
            }
        }
    }
}<|MERGE_RESOLUTION|>--- conflicted
+++ resolved
@@ -71,16 +71,10 @@
             circuitBreaker.acquirePermission();
             final long start = circuitBreaker.getCurrentTimestamp();
             try {
-                T returnValue = supplier.apply();
-<<<<<<< HEAD
-                long duration = circuitBreaker.getCurrentTimestamp() - start;
-                circuitBreaker.onSuccess(duration, circuitBreaker.getTimestampUnit());
-=======
-
-                long durationInNanos = System.nanoTime() - start;
-                circuitBreaker.onSuccess(durationInNanos, TimeUnit.NANOSECONDS, Optional.ofNullable(returnValue));
->>>>>>> c30123c9
-                return returnValue;
+                T result = supplier.apply();
+                long duration = circuitBreaker.getCurrentTimestamp() - start;
+                circuitBreaker.onResult(duration, circuitBreaker.getTimestampUnit(), result);
+                return result;
             } catch (Exception exception) {
                 // Do not handle java.lang.Error
                 long duration = circuitBreaker.getCurrentTimestamp() - start;
@@ -122,11 +116,7 @@
                             }
                             promise.completeExceptionally(throwable);
                         } else {
-<<<<<<< HEAD
-                            circuitBreaker.onSuccess(duration, circuitBreaker.getTimestampUnit());
-=======
-                            circuitBreaker.onSuccess(durationInNanos, TimeUnit.NANOSECONDS, Optional.ofNullable(result));
->>>>>>> c30123c9
+                            circuitBreaker.onResult(duration, circuitBreaker.getTimestampUnit(), result);
                             promise.complete(result);
                         }
                     });
@@ -155,13 +145,8 @@
             final long start = circuitBreaker.getCurrentTimestamp();
             try {
                 runnable.run();
-<<<<<<< HEAD
                 long duration = circuitBreaker.getCurrentTimestamp() - start;
                 circuitBreaker.onSuccess(duration, circuitBreaker.getTimestampUnit());
-=======
-                long durationInNanos = System.nanoTime() - start;
-                circuitBreaker.onSuccess(durationInNanos, TimeUnit.NANOSECONDS, Optional.empty());
->>>>>>> c30123c9
             } catch (Exception exception) {
                 // Do not handle java.lang.Error
                 long duration = circuitBreaker.getCurrentTimestamp() - start;
@@ -184,15 +169,10 @@
             circuitBreaker.acquirePermission();
             final long start = circuitBreaker.getCurrentTimestamp();
             try {
-                T returnValue = callable.call();
-<<<<<<< HEAD
-                long duration = circuitBreaker.getCurrentTimestamp() - start;
-                circuitBreaker.onSuccess(duration, circuitBreaker.getTimestampUnit());
-=======
-                long durationInNanos = System.nanoTime() - start;
-                circuitBreaker.onSuccess(durationInNanos, TimeUnit.NANOSECONDS, Optional.ofNullable(returnValue));
->>>>>>> c30123c9
-                return returnValue;
+                T result = callable.call();
+                long duration = circuitBreaker.getCurrentTimestamp() - start;
+                circuitBreaker.onResult(duration, circuitBreaker.getTimestampUnit(), result);
+                return result;
             } catch (Exception exception) {
                 // Do not handle java.lang.Error
                 long duration = circuitBreaker.getCurrentTimestamp() - start;
@@ -215,15 +195,10 @@
             circuitBreaker.acquirePermission();
             final long start = circuitBreaker.getCurrentTimestamp();
             try {
-                T returnValue = supplier.get();
-<<<<<<< HEAD
-                long duration = circuitBreaker.getCurrentTimestamp() - start;
-                circuitBreaker.onSuccess(duration, circuitBreaker.getTimestampUnit());
-=======
-                long durationInNanos = System.nanoTime() - start;
-                circuitBreaker.onSuccess(durationInNanos, TimeUnit.NANOSECONDS, Optional.ofNullable(returnValue));
->>>>>>> c30123c9
-                return returnValue;
+                T result = supplier.get();
+                long duration = circuitBreaker.getCurrentTimestamp() - start;
+                circuitBreaker.onResult(duration, circuitBreaker.getTimestampUnit(), result);
+                return result;
             } catch (Exception exception) {
                 // Do not handle java.lang.Error
                 long duration = circuitBreaker.getCurrentTimestamp() - start;
@@ -249,11 +224,7 @@
                 Either<? extends Exception, T> result = supplier.get();
                 long duration = circuitBreaker.getCurrentTimestamp() - start;
                 if (result.isRight()) {
-<<<<<<< HEAD
-                    circuitBreaker.onSuccess(duration, circuitBreaker.getTimestampUnit());
-=======
-                    circuitBreaker.onSuccess(durationInNanos, TimeUnit.NANOSECONDS, Optional.of(result));
->>>>>>> c30123c9
+                    circuitBreaker.onResult(duration, circuitBreaker.getTimestampUnit(), result);
                 } else {
                     Exception exception = result.getLeft();
                     circuitBreaker.onError(duration, circuitBreaker.getTimestampUnit(), exception);
@@ -282,17 +253,12 @@
                 Try<T> result = supplier.get();
                 long duration = circuitBreaker.getCurrentTimestamp() - start;
                 if (result.isSuccess()) {
-<<<<<<< HEAD
-                    circuitBreaker.onSuccess(duration, circuitBreaker.getTimestampUnit());
-=======
-                    circuitBreaker.onSuccess(durationInNanos, TimeUnit.NANOSECONDS, Optional.of(result));
->>>>>>> c30123c9
-                    return result;
+                    circuitBreaker.onResult(duration, circuitBreaker.getTimestampUnit(), result);
                 } else {
                     circuitBreaker
                         .onError(duration, circuitBreaker.getTimestampUnit(), result.getCause());
-                    return result;
                 }
+                return result;
             } else {
                 return Try.failure(
                     CallNotPermittedException.createCallNotPermittedException(circuitBreaker));
@@ -314,13 +280,8 @@
             final long start = circuitBreaker.getCurrentTimestamp();
             try {
                 consumer.accept(t);
-<<<<<<< HEAD
                 long duration = circuitBreaker.getCurrentTimestamp() - start;
                 circuitBreaker.onSuccess(duration, circuitBreaker.getTimestampUnit());
-=======
-                long durationInNanos = System.nanoTime() - start;
-                circuitBreaker.onSuccess(durationInNanos, TimeUnit.NANOSECONDS, Optional.empty());
->>>>>>> c30123c9
             } catch (Exception exception) {
                 // Do not handle java.lang.Error
                 long duration = circuitBreaker.getCurrentTimestamp() - start;
@@ -345,13 +306,8 @@
             final long start = circuitBreaker.getCurrentTimestamp();
             try {
                 consumer.accept(t);
-<<<<<<< HEAD
                 long duration = circuitBreaker.getCurrentTimestamp() - start;
                 circuitBreaker.onSuccess(duration, circuitBreaker.getTimestampUnit());
-=======
-                long durationInNanos = System.nanoTime() - start;
-                circuitBreaker.onSuccess(durationInNanos, TimeUnit.NANOSECONDS, Optional.empty());
->>>>>>> c30123c9
             } catch (Exception exception) {
                 // Do not handle java.lang.Error
                 long duration = circuitBreaker.getCurrentTimestamp() - start;
@@ -374,13 +330,8 @@
             final long start = circuitBreaker.getCurrentTimestamp();
             try {
                 runnable.run();
-<<<<<<< HEAD
                 long duration = circuitBreaker.getCurrentTimestamp() - start;
                 circuitBreaker.onSuccess(duration, circuitBreaker.getTimestampUnit());
-=======
-                long durationInNanos = System.nanoTime() - start;
-                circuitBreaker.onSuccess(durationInNanos, TimeUnit.NANOSECONDS, Optional.empty());
->>>>>>> c30123c9
             } catch (Exception exception) {
                 // Do not handle java.lang.Error
                 long duration = circuitBreaker.getCurrentTimestamp() - start;
@@ -406,13 +357,8 @@
             final long start = circuitBreaker.getCurrentTimestamp();
             try {
                 R returnValue = function.apply(t);
-<<<<<<< HEAD
-                long duration = circuitBreaker.getCurrentTimestamp() - start;
-                circuitBreaker.onSuccess(duration, circuitBreaker.getTimestampUnit());
-=======
-                long durationInNanos = System.nanoTime() - start;
-                circuitBreaker.onSuccess(durationInNanos, TimeUnit.NANOSECONDS, Optional.ofNullable(returnValue));
->>>>>>> c30123c9
+                long duration = circuitBreaker.getCurrentTimestamp() - start;
+                circuitBreaker.onResult(duration, circuitBreaker.getTimestampUnit(), returnValue);
                 return returnValue;
             } catch (Exception exception) {
                 // Do not handle java.lang.Error
@@ -439,13 +385,8 @@
             final long start = circuitBreaker.getCurrentTimestamp();
             try {
                 R returnValue = function.apply(t);
-<<<<<<< HEAD
-                long duration = circuitBreaker.getCurrentTimestamp() - start;
-                circuitBreaker.onSuccess(duration, circuitBreaker.getTimestampUnit());
-=======
-                long durationInNanos = System.nanoTime() - start;
-                circuitBreaker.onSuccess(durationInNanos, TimeUnit.NANOSECONDS, Optional.ofNullable(returnValue));
->>>>>>> c30123c9
+                long duration = circuitBreaker.getCurrentTimestamp() - start;
+                circuitBreaker.onResult(duration, circuitBreaker.getTimestampUnit(), returnValue);
                 return returnValue;
             } catch (Exception exception) {
                 // Do not handle java.lang.Error
@@ -574,7 +515,7 @@
      * Releases a permission.
      * <p>
      * Should only be used when a permission was acquired but not used. Otherwise use {@link
-     * CircuitBreaker#onSuccess(long, TimeUnit, Optional<Object>)} or
+     * CircuitBreaker#onSuccess(long, TimeUnit)} or
      * {@link CircuitBreaker#onError(long, TimeUnit, Throwable)} to signal a completed or failed call.
      * <p>
      * If the state is HALF_OPEN, the number of allowed test calls is increased by one.
@@ -612,9 +553,18 @@
      *
      * @param duration     The elapsed time duration of the call
      * @param durationUnit The duration unit
+     */
+    void onSuccess(long duration, TimeUnit durationUnit);
+
+    /**
+     * This method must be invoked when a call returned a result
+     * and the result predicate should decide if the call was successful or not.
+     *
+     * @param duration     The elapsed time duration of the call
+     * @param durationUnit The duration unit
      * @param result       The result of the protected function
      */
-    void onSuccess(long duration, TimeUnit durationUnit, Optional<?> result);
+    void onResult(long duration, TimeUnit durationUnit, Object result);
 
     /**
      * Returns the circuit breaker to its original closed state, losing statistics.
@@ -1227,13 +1177,9 @@
             try {
                 T v = future.get();
                 onceToCircuitbreaker
-<<<<<<< HEAD
-                    .applyOnce(cb -> cb.onSuccess(cb.getCurrentTimestamp() - start, cb.getTimestampUnit()));
-=======
                     .applyOnce(cb ->
-                        cb.onSuccess(System.nanoTime() - start, TimeUnit.NANOSECONDS, Optional.ofNullable(v))
+                        cb.onResult(cb.getCurrentTimestamp() - start, cb.getTimestampUnit(), v)
                     );
->>>>>>> c30123c9
                 return v;
             } catch (CancellationException | InterruptedException e) {
                 onceToCircuitbreaker.applyOnce(cb -> cb.releasePermission());
@@ -1251,13 +1197,9 @@
             try {
                 T v = future.get(timeout, unit);
                 onceToCircuitbreaker
-<<<<<<< HEAD
-                    .applyOnce(cb -> cb.onSuccess(cb.getCurrentTimestamp() - start, cb.getTimestampUnit()));
-=======
                     .applyOnce(cb ->
-                        cb.onSuccess(System.nanoTime() - start, TimeUnit.NANOSECONDS, Optional.ofNullable(v))
+                        cb.onResult(cb.getCurrentTimestamp()  - start, cb.getTimestampUnit(), v)
                     );
->>>>>>> c30123c9
                 return v;
             } catch (CancellationException | InterruptedException e) {
                 onceToCircuitbreaker.applyOnce(CircuitBreaker::releasePermission);
