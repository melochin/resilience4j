--- conflicted
+++ resolved
@@ -62,11 +62,8 @@
     // compile 'org.reactivestreams:reactive-streams:1.0.0'
     compile "io.reactivex.rxjava2:rxjava:2.0.1"
     compile "org.slf4j:slf4j-api:1.7.13"
-<<<<<<< HEAD
+    compile "javax.cache:cache-api:1.0.0"
 
-=======
-    compile "javax.cache:cache-api:1.0.0"
->>>>>>> cb1b4b02
     testCompile "io.dropwizard.metrics:metrics-core:3.1.2"
     testCompile "junit:junit:4.11"
     testCompile "org.assertj:assertj-core:3.0.0"
