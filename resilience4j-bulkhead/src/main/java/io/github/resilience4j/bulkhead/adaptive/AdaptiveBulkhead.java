/*
 *
 *  Copyright 2019: Mahmoud Romeh
 *
 *  Licensed under the Apache License, Version 2.0 (the "License");
 *  you may not use this file except in compliance with the License.
 *  You may obtain a copy of the License at
 *
 *         http://www.apache.org/licenses/LICENSE-2.0
 *
 *  Unless required by applicable law or agreed to in writing, software
 *  distributed under the License is distributed on an "AS IS" BASIS,
 *  WITHOUT WARRANTIES OR CONDITIONS OF ANY KIND, either express or implied.
 *  See the License for the specific language governing permissions and
 *  limitations under the License.
 *
 *
 */
package io.github.resilience4j.bulkhead.adaptive;

import io.github.resilience4j.bulkhead.Bulkhead;
import io.github.resilience4j.bulkhead.BulkheadFullException;
import io.github.resilience4j.bulkhead.adaptive.internal.AdaptiveLimitBulkhead;
import io.github.resilience4j.bulkhead.event.*;
import io.github.resilience4j.core.EventConsumer;
import io.github.resilience4j.core.EventPublisher;
import io.vavr.CheckedConsumer;
import io.vavr.CheckedFunction0;
import io.vavr.CheckedFunction1;
import io.vavr.CheckedRunnable;

<<<<<<< HEAD
import java.time.Instant;
=======
>>>>>>> 79c0979d
import java.util.concurrent.Callable;
import java.util.concurrent.CompletableFuture;
import java.util.concurrent.CompletionStage;
import java.util.concurrent.TimeUnit;
import java.util.function.Consumer;
import java.util.function.Function;
import java.util.function.Supplier;

/**
 * A Bulkhead instance is thread-safe can be used to decorate multiple requests.
 * <p>
 * A {@link AdaptiveBulkhead} represent an entity limiting the amount of parallel operations. It does not assume nor does it mandate usage
 * of any particular concurrency and/or io model. These details are left for the client to manage. This bulkhead, depending on the
 * underlying concurrency/io model can be used to shed load, and, where it makes sense, limit resource use (i.e. limit amount of
 * threads/actors involved in a particular flow, etc).
 * <p>
 * In order to execute an operation protected by this bulkhead, a permission must be obtained by calling {@link AdaptiveBulkhead#tryAcquirePermission()} ()}
 * If the bulkhead is full, no additional operations will be permitted to execute until space is available.
 * <p>
 * Once the operation is complete, regardless of the result (Success or Failure), client needs to call {@link AdaptiveBulkhead#onSuccess(long, TimeUnit)}
 * or {@link AdaptiveBulkhead#onError(long, TimeUnit, Throwable)}  in order to maintain integrity of internal bulkhead state which is handled by invoking the configured adaptive limit policy.
 * <p>
 * Adaptive capacity management by default use AIMD algorithm for limit control but the user can inject custom limiter implementation by implementing {@link LimitPolicy}
 * <p>
 */
public interface AdaptiveBulkhead {
	/**
	 * Acquires a permission to execute a call, only if one is available at the time of invocation.
	 *
	 * @return {@code true} if a permission was acquired and {@code false} otherwise
	 */

	boolean tryAcquirePermission();

	/**
	 * Acquires a permission to execute a call, only if one is available at the time of invocation
	 *
	 * @throws BulkheadFullException when the Bulkhead is full and no further calls are permitted.
	 */
	void acquirePermission();

	/**
	 * Releases a permission and increases the number of available permits by one.
	 * <p>
	 * Should only be used when a permission was acquired but not used. Otherwise use
	 * {@link AdaptiveBulkhead#onSuccess(long, TimeUnit)} to signal a completed call and release a permission.
	 */
	void releasePermission();

	/**
	 * Records a successful call and releases a permission.
	 */
	void onSuccess(long startTime, TimeUnit durationUnit);

	/**
	 * Records a failed call and releases a permission.
	 */
	void onError(long startTime, TimeUnit durationUnit,Throwable throwable);


	/**
	 * Returns the name of this bulkhead.
	 *
	 * @return the name of this bulkhead
	 */
	String getName();

	/**
	 * Returns the AdaptiveBulkheadConfig of this Bulkhead.
	 *
	 * @return bulkhead config
	 */
	AdaptiveBulkheadConfig getBulkheadConfig();

	/**
	 * Get the Metrics of this Bulkhead.
	 *
	 * @return the Metrics of this Bulkhead
	 */
	Metrics getMetrics();

	/**
	 * Returns an EventPublisher which subscribes to the reactive stream of BulkheadEvent/AdaptiveBulkheadEvent events and
	 * can be used to register event consumers.
	 *
	 * @return an AdaptiveEventPublisher
	 */
	AdaptiveEventPublisher getEventPublisher();

	/**
	 * Decorates and executes the decorated Supplier.
	 *
	 * @param supplier the original Supplier
	 * @param <T>      the type of results supplied by this supplier
	 * @return the result of the decorated Supplier.
	 */
	default <T> T executeSupplier(Supplier<T> supplier) {
		return decorateSupplier(this, supplier).get();
	}

	/**
	 * Decorates and executes the decorated Callable.
	 *
	 * @param callable the original Callable
	 * @param <T>      the result type of callable
	 * @return the result of the decorated Callable.
	 * @throws Exception if unable to compute a result
	 */
	default <T> T executeCallable(Callable<T> callable) throws Exception {
		return decorateCallable(this, callable).call();
	}

	/**
	 * Decorates and executes the decorated Runnable.
	 *
	 * @param runnable the original Runnable
	 */
	default void executeRunnable(Runnable runnable) {
		decorateRunnable(this, runnable).run();
	}

	/**
	 * Decorates and executes the decorated Supplier.
	 *
	 * @param checkedSupplier the original Supplier
	 * @param <T>             the type of results supplied by this supplier
	 * @return the result of the decorated Supplier.
	 * @throws Throwable if something goes wrong applying this function to the given arguments
	 */
	default <T> T executeCheckedSupplier(CheckedFunction0<T> checkedSupplier) throws Throwable {
		return decorateCheckedSupplier(this, checkedSupplier).apply();
	}

	/**
	 * Decorates and executes the decorated CompletionStage.
	 *
	 * @param supplier the original CompletionStage
	 * @param <T>      the type of results supplied by this supplier
	 * @return the decorated CompletionStage.
	 */
	default <T> CompletionStage<T> executeCompletionStage(Supplier<CompletionStage<T>> supplier) {
		return decorateCompletionStage(this, supplier).get();
	}

	/**
	 * Returns a supplier which is decorated by a bulkhead.
	 *
	 * @param bulkhead the Bulkhead
	 * @param supplier the original supplier
	 * @param <T>      the type of results supplied by this supplier
	 * @return a supplier which is decorated by a Bulkhead.
	 */
	static <T> CheckedFunction0<T> decorateCheckedSupplier(AdaptiveBulkhead bulkhead, CheckedFunction0<T> supplier) {
		return () -> {
			long start = 0;
			boolean isFailed=false;
			bulkhead.acquirePermission();
			try {
				start = System.currentTimeMillis();
				return supplier.apply();
			} catch (Exception e) {
				bulkhead.onError( start,TimeUnit.MILLISECONDS, e);
				isFailed=true;
				throw e;
			} finally {
				if (start != 0 && !isFailed) {
					bulkhead.onSuccess(System.currentTimeMillis() - start, TimeUnit.MILLISECONDS);
				}
			}
		};
	}

	/**
	 * Returns a supplier which is decorated by a bulkhead.
	 *
	 * @param bulkhead the bulkhead
	 * @param supplier the original supplier
	 * @param <T>      the type of the returned CompletionStage's result
	 * @return a supplier which is decorated by a Bulkhead.
	 */
	static <T> Supplier<CompletionStage<T>> decorateCompletionStage(AdaptiveBulkhead bulkhead, Supplier<CompletionStage<T>> supplier) {
		return () -> {

			final CompletableFuture<T> promise = new CompletableFuture<>();

			if (!bulkhead.tryAcquirePermission()) {
				promise.completeExceptionally(BulkheadFullException.createBulkheadFullException(bulkhead));
			} else {
				long start = System.currentTimeMillis();
				try {
					supplier.get()
							.whenComplete(
									(result, throwable) -> {
										if (throwable != null) {
											bulkhead.onError(start, TimeUnit.MILLISECONDS,throwable);
											promise.completeExceptionally(throwable);
										} else {
											bulkhead.onSuccess(System.currentTimeMillis() - start, TimeUnit.MILLISECONDS);
											promise.complete(result);
										}
									}
							);
				} catch (Exception e) {
					bulkhead.onError(start, TimeUnit.MILLISECONDS,e);
					promise.completeExceptionally(e);
				}
			}

			return promise;
		};
	}

	/**
	 * Returns a runnable which is decorated by a bulkhead.
	 *
	 * @param bulkhead the bulkhead
	 * @param runnable the original runnable
	 * @return a runnable which is decorated by a Bulkhead.
	 */
	static CheckedRunnable decorateCheckedRunnable(AdaptiveBulkhead bulkhead, CheckedRunnable runnable) {
		return () -> {
			long start = 0;
			boolean isFailed=false;
			bulkhead.acquirePermission();
			try {
				start = System.currentTimeMillis();
				runnable.run();
			} catch (Exception e) {
				isFailed=true;
				bulkhead.onError( start,TimeUnit.MILLISECONDS, e);
				throw e;
			} finally {
				if (start != 0 && !isFailed) {
					bulkhead.onSuccess(System.currentTimeMillis() - start, TimeUnit.MILLISECONDS);
				}
			}
		};
	}

	/**
	 * Returns a callable which is decorated by a bulkhead.
	 *
	 * @param bulkhead the bulkhead
	 * @param callable the original Callable
	 * @param <T>      the result type of callable
	 * @return a supplier which is decorated by a Bulkhead.
	 */
	static <T> Callable<T> decorateCallable(AdaptiveBulkhead bulkhead, Callable<T> callable) {
		return () -> {
			long start = 0;
			boolean isFailed=false;
			bulkhead.acquirePermission();
			try {
				start = System.currentTimeMillis();
				return callable.call();
			} catch (Exception e) {
				isFailed=true;
				bulkhead.onError( start,TimeUnit.MILLISECONDS, e);
				throw e;
			} finally {
				if (start != 0 && !isFailed) {
					bulkhead.onSuccess(System.currentTimeMillis() - start, TimeUnit.MILLISECONDS);
				}
			}
		};
	}

	/**
	 * Returns a supplier which is decorated by a bulkhead.
	 *
	 * @param bulkhead the bulkhead
	 * @param supplier the original supplier
	 * @param <T>      the type of results supplied by this supplier
	 * @return a supplier which is decorated by a Bulkhead.
	 */
	static <T> Supplier<T> decorateSupplier(AdaptiveBulkhead bulkhead, Supplier<T> supplier) {
		return () -> {
			long start = 0;
			boolean isFailed=false;
			bulkhead.acquirePermission();
			try {
				start = System.currentTimeMillis();
				return supplier.get();
			} catch (Exception e) {
				isFailed=true;
				bulkhead.onError( start,TimeUnit.MILLISECONDS, e);
				throw e;
			} finally {
				if (start != 0 && !isFailed) {
					bulkhead.onSuccess(System.currentTimeMillis() - start, TimeUnit.MILLISECONDS);
				}
			}
		};
	}

	/**
	 * Returns a consumer which is decorated by a bulkhead.
	 *
	 * @param bulkhead the bulkhead
	 * @param consumer the original consumer
	 * @param <T>      the type of the input to the consumer
	 * @return a consumer which is decorated by a Bulkhead.
	 */
	static <T> Consumer<T> decorateConsumer(AdaptiveBulkhead bulkhead, Consumer<T> consumer) {
		return t -> {
			long start = 0;
			boolean isFailed=false;
			bulkhead.acquirePermission();
			try {
				start = System.currentTimeMillis();
				consumer.accept(t);
			} catch (Exception e) {
				isFailed=true;
				bulkhead.onError( start,TimeUnit.MILLISECONDS, e);
				throw e;
			} finally {
				if (start != 0 && !isFailed) {
					bulkhead.onSuccess(System.currentTimeMillis() - start, TimeUnit.MILLISECONDS);
				}
			}
		};
	}

	/**
	 * Returns a consumer which is decorated by a bulkhead.
	 *
	 * @param bulkhead the bulkhead
	 * @param consumer the original consumer
	 * @param <T>      the type of the input to the consumer
	 * @return a consumer which is decorated by a Bulkhead.
	 */
	static <T> CheckedConsumer<T> decorateCheckedConsumer(AdaptiveBulkhead bulkhead, CheckedConsumer<T> consumer) {
		return t -> {
			long start = 0;
			boolean isFailed=false;
			bulkhead.acquirePermission();
			try {
				start = System.currentTimeMillis();
				consumer.accept(t);
			} catch (Exception e) {
				isFailed=true;
				bulkhead.onError( start,TimeUnit.MILLISECONDS, e);
				throw e;
			} finally {
				if (start != 0 && !isFailed) {
					bulkhead.onSuccess(System.currentTimeMillis() - start, TimeUnit.MILLISECONDS);
				}
			}
		};
	}

	/**
	 * Returns a runnable which is decorated by a bulkhead.
	 *
	 * @param bulkhead the bulkhead
	 * @param runnable the original runnable
	 * @return a runnable which is decorated by a bulkhead.
	 */
	static Runnable decorateRunnable(AdaptiveBulkhead bulkhead, Runnable runnable) {
		return () -> {
			long start = 0;
			boolean isFailed=false;
			bulkhead.acquirePermission();
			try {
				start = System.currentTimeMillis();
				runnable.run();
			} catch (Exception e) {
				isFailed=true;
				bulkhead.onError( start,TimeUnit.MILLISECONDS, e);
				throw e;
			} finally {
				if (start != 0 && !isFailed) {
					bulkhead.onSuccess(System.currentTimeMillis() - start, TimeUnit.MILLISECONDS);
				}
			}
		};
	}

	/**
	 * Returns a function which is decorated by a bulkhead.
	 *
	 * @param bulkhead the bulkhead
	 * @param function the original function
	 * @param <T>      the type of the input to the function
	 * @param <R>      the type of the result of the function
	 * @return a function which is decorated by a bulkhead.
	 */
	static <T, R> Function<T, R> decorateFunction(AdaptiveBulkhead bulkhead, Function<T, R> function) {
		return (T t) -> {
			long start = 0;
			boolean isFailed=false;
			bulkhead.acquirePermission();
			try {
				start = System.currentTimeMillis();
				return function.apply(t);
			} catch (Exception e) {
				isFailed=true;
				bulkhead.onError( start,TimeUnit.MILLISECONDS, e);
				throw e;
			} finally {
				if (start != 0 && !isFailed) {
					bulkhead.onSuccess(System.currentTimeMillis() - start, TimeUnit.MILLISECONDS);
				}
			}
		};
	}

	/**
	 * Returns a function which is decorated by a bulkhead.
	 *
	 * @param bulkhead the bulkhead
	 * @param function the original function
	 * @param <T>      the type of the input to the function
	 * @param <R>      the type of the result of the function
	 * @return a function which is decorated by a bulkhead.
	 */
	static <T, R> CheckedFunction1<T, R> decorateCheckedFunction(AdaptiveBulkhead bulkhead, CheckedFunction1<T, R> function) {
		return (T t) -> {
			long start = 0;
			boolean isFailed=false;
			bulkhead.acquirePermission();
			try {
				start = System.currentTimeMillis();
				return function.apply(t);
			} catch (Exception e) {
				isFailed=true;
				bulkhead.onError( start,TimeUnit.MILLISECONDS, e);
				throw e;
			} finally {
				if(start != 0 && !isFailed) {
					bulkhead.onSuccess(System.currentTimeMillis() - start, TimeUnit.MILLISECONDS);
				}
			}
		};
	}



	/**
	 * Create a Bulkhead with a default configuration.
	 *
	 * @param name the name of the bulkhead
	 * @return a Bulkhead instance
	 */
	static AdaptiveBulkhead ofDefaults(String name) {
		return AdaptiveLimitBulkhead.factory().createAdaptiveLimitBulkhead(name, AdaptiveBulkheadConfig.ofDefaults());
	}


	/**
	 * Creates a bulkhead with a custom configuration and custom limiter
	 *
	 * @param name         the name of the bulkhead
	 * @param config       a custom BulkheadConfig configuration
	 * @param limitAdapter the custom limit adopter
	 * @return a Bulkhead instance
	 */
	static AdaptiveBulkhead of(String name, AdaptiveBulkheadConfig config, LimitPolicy limitAdapter) {
		return AdaptiveLimitBulkhead.factory().createAdaptiveLimitBulkhead(name, config, limitAdapter);
	}

	/**
	 * Creates a bulkhead with a custom configuration
	 *
	 * @param name   the name of the bulkhead
	 * @param config a custom BulkheadConfig configuration
	 * @return a Bulkhead instance
	 */
	static AdaptiveBulkhead of(String name, AdaptiveBulkheadConfig config) {
		return AdaptiveLimitBulkhead.factory().createAdaptiveLimitBulkhead(name, config);
	}

	/**
	 * Creates a bulkhead with a custom configuration
	 *
	 * @param name                   the name of the bulkhead
	 * @param bulkheadConfigSupplier custom configuration supplier
	 * @return a Bulkhead instance
	 */
	static AdaptiveBulkhead of(String name, Supplier<AdaptiveBulkheadConfig> bulkheadConfigSupplier) {
		return AdaptiveLimitBulkhead.factory().createAdaptiveLimitBulkhead(name, bulkheadConfigSupplier.get());
	}

	interface Metrics extends Bulkhead.Metrics {
		/**
		 * Returns the current total number of calls which were slower than a certain threshold.
		 *
		 * @return the current total number of calls which were slower than a certain threshold
		 */
		int getNumberOfSlowCalls();

		/**
		 * Returns the current number of failed buffered calls in the ring buffer.
		 *
		 * @return the current number of failed buffered calls in the ring buffer
		 */
		int getNumberOfFailedCalls();

		/**
		 * Returns the current number of successful buffered calls in the ring buffer.
		 *
		 * @return the current number of successful buffered calls in the ring buffer
		 */
		int getNumberOfSuccessfulCalls();

		/**
		 * @return average latency for service calls in millis
		 */
		double getAverageLatencyMillis();

		/**
		 * @return current failure rate for recorded calls if error check is enabled for related exceptions
		 */
		double getFailureRate();

		/**
		 * @return current slow call rate for the recorded calls
		 */
		double getSlowCallRate();
	}

	/**
	 * An EventPublisher which can be used to register event consumers.
	 */
	interface AdaptiveEventPublisher extends io.github.resilience4j.core.EventPublisher<AdaptiveBulkheadEvent> {

		EventPublisher onLimitIncreased(EventConsumer<BulkheadOnLimitDecreasedEvent> eventConsumer);

		EventPublisher onLimitDecreased(EventConsumer<BulkheadOnLimitIncreasedEvent> eventConsumer);

		EventPublisher onSuccess(EventConsumer<BulkheadOnSuccessEvent> eventConsumer);

		EventPublisher onError(EventConsumer<BulkheadOnErrorEvent> eventConsumer);

		EventPublisher onIgnoredError(EventConsumer<BulkheadOnIgnoreEvent> eventConsumer);

	}
}<|MERGE_RESOLUTION|>--- conflicted
+++ resolved
@@ -29,10 +29,6 @@
 import io.vavr.CheckedFunction1;
 import io.vavr.CheckedRunnable;
 
-<<<<<<< HEAD
-import java.time.Instant;
-=======
->>>>>>> 79c0979d
 import java.util.concurrent.Callable;
 import java.util.concurrent.CompletableFuture;
 import java.util.concurrent.CompletionStage;
@@ -115,7 +111,7 @@
 	Metrics getMetrics();
 
 	/**
-	 * Returns an EventPublisher which subscribes to the reactive stream of BulkheadEvent/AdaptiveBulkheadEvent events and
+     * Returns an EventPublisher which subscribes to the reactive stream of BulkheadEvent/AdaptiveBulkheadEvent events and
 	 * can be used to register event consumers.
 	 *
 	 * @return an AdaptiveEventPublisher
@@ -191,7 +187,7 @@
 			boolean isFailed=false;
 			bulkhead.acquirePermission();
 			try {
-				start = System.currentTimeMillis();
+                start = System.currentTimeMillis();
 				return supplier.apply();
 			} catch (Exception e) {
 				bulkhead.onError( start,TimeUnit.MILLISECONDS, e);
@@ -199,7 +195,7 @@
 				throw e;
 			} finally {
 				if (start != 0 && !isFailed) {
-					bulkhead.onSuccess(System.currentTimeMillis() - start, TimeUnit.MILLISECONDS);
+                    bulkhead.onSuccess(System.currentTimeMillis() - start, TimeUnit.MILLISECONDS);
 				}
 			}
 		};
@@ -221,7 +217,7 @@
 			if (!bulkhead.tryAcquirePermission()) {
 				promise.completeExceptionally(BulkheadFullException.createBulkheadFullException(bulkhead));
 			} else {
-				long start = System.currentTimeMillis();
+                long start = System.currentTimeMillis();
 				try {
 					supplier.get()
 							.whenComplete(
@@ -230,7 +226,7 @@
 											bulkhead.onError(start, TimeUnit.MILLISECONDS,throwable);
 											promise.completeExceptionally(throwable);
 										} else {
-											bulkhead.onSuccess(System.currentTimeMillis() - start, TimeUnit.MILLISECONDS);
+                                            bulkhead.onSuccess(System.currentTimeMillis() - start, TimeUnit.MILLISECONDS);
 											promise.complete(result);
 										}
 									}
@@ -258,7 +254,7 @@
 			boolean isFailed=false;
 			bulkhead.acquirePermission();
 			try {
-				start = System.currentTimeMillis();
+                start = System.currentTimeMillis();
 				runnable.run();
 			} catch (Exception e) {
 				isFailed=true;
@@ -266,7 +262,7 @@
 				throw e;
 			} finally {
 				if (start != 0 && !isFailed) {
-					bulkhead.onSuccess(System.currentTimeMillis() - start, TimeUnit.MILLISECONDS);
+                    bulkhead.onSuccess(System.currentTimeMillis() - start, TimeUnit.MILLISECONDS);
 				}
 			}
 		};
@@ -286,7 +282,7 @@
 			boolean isFailed=false;
 			bulkhead.acquirePermission();
 			try {
-				start = System.currentTimeMillis();
+                start = System.currentTimeMillis();
 				return callable.call();
 			} catch (Exception e) {
 				isFailed=true;
@@ -294,7 +290,7 @@
 				throw e;
 			} finally {
 				if (start != 0 && !isFailed) {
-					bulkhead.onSuccess(System.currentTimeMillis() - start, TimeUnit.MILLISECONDS);
+                    bulkhead.onSuccess(System.currentTimeMillis() - start, TimeUnit.MILLISECONDS);
 				}
 			}
 		};
@@ -314,7 +310,7 @@
 			boolean isFailed=false;
 			bulkhead.acquirePermission();
 			try {
-				start = System.currentTimeMillis();
+                start = System.currentTimeMillis();
 				return supplier.get();
 			} catch (Exception e) {
 				isFailed=true;
@@ -322,7 +318,7 @@
 				throw e;
 			} finally {
 				if (start != 0 && !isFailed) {
-					bulkhead.onSuccess(System.currentTimeMillis() - start, TimeUnit.MILLISECONDS);
+                    bulkhead.onSuccess(System.currentTimeMillis() - start, TimeUnit.MILLISECONDS);
 				}
 			}
 		};
@@ -342,7 +338,7 @@
 			boolean isFailed=false;
 			bulkhead.acquirePermission();
 			try {
-				start = System.currentTimeMillis();
+                start = System.currentTimeMillis();
 				consumer.accept(t);
 			} catch (Exception e) {
 				isFailed=true;
@@ -350,7 +346,7 @@
 				throw e;
 			} finally {
 				if (start != 0 && !isFailed) {
-					bulkhead.onSuccess(System.currentTimeMillis() - start, TimeUnit.MILLISECONDS);
+                    bulkhead.onSuccess(System.currentTimeMillis() - start, TimeUnit.MILLISECONDS);
 				}
 			}
 		};
@@ -370,7 +366,7 @@
 			boolean isFailed=false;
 			bulkhead.acquirePermission();
 			try {
-				start = System.currentTimeMillis();
+                start = System.currentTimeMillis();
 				consumer.accept(t);
 			} catch (Exception e) {
 				isFailed=true;
@@ -378,7 +374,7 @@
 				throw e;
 			} finally {
 				if (start != 0 && !isFailed) {
-					bulkhead.onSuccess(System.currentTimeMillis() - start, TimeUnit.MILLISECONDS);
+                    bulkhead.onSuccess(System.currentTimeMillis() - start, TimeUnit.MILLISECONDS);
 				}
 			}
 		};
@@ -397,7 +393,7 @@
 			boolean isFailed=false;
 			bulkhead.acquirePermission();
 			try {
-				start = System.currentTimeMillis();
+                start = System.currentTimeMillis();
 				runnable.run();
 			} catch (Exception e) {
 				isFailed=true;
@@ -405,7 +401,7 @@
 				throw e;
 			} finally {
 				if (start != 0 && !isFailed) {
-					bulkhead.onSuccess(System.currentTimeMillis() - start, TimeUnit.MILLISECONDS);
+                    bulkhead.onSuccess(System.currentTimeMillis() - start, TimeUnit.MILLISECONDS);
 				}
 			}
 		};
@@ -426,7 +422,7 @@
 			boolean isFailed=false;
 			bulkhead.acquirePermission();
 			try {
-				start = System.currentTimeMillis();
+                start = System.currentTimeMillis();
 				return function.apply(t);
 			} catch (Exception e) {
 				isFailed=true;
@@ -434,7 +430,7 @@
 				throw e;
 			} finally {
 				if (start != 0 && !isFailed) {
-					bulkhead.onSuccess(System.currentTimeMillis() - start, TimeUnit.MILLISECONDS);
+                    bulkhead.onSuccess(System.currentTimeMillis() - start, TimeUnit.MILLISECONDS);
 				}
 			}
 		};
@@ -455,7 +451,7 @@
 			boolean isFailed=false;
 			bulkhead.acquirePermission();
 			try {
-				start = System.currentTimeMillis();
+                start = System.currentTimeMillis();
 				return function.apply(t);
 			} catch (Exception e) {
 				isFailed=true;
@@ -463,7 +459,7 @@
 				throw e;
 			} finally {
 				if(start != 0 && !isFailed) {
-					bulkhead.onSuccess(System.currentTimeMillis() - start, TimeUnit.MILLISECONDS);
+                    bulkhead.onSuccess(System.currentTimeMillis() - start, TimeUnit.MILLISECONDS);
 				}
 			}
 		};
@@ -557,7 +553,7 @@
 	/**
 	 * An EventPublisher which can be used to register event consumers.
 	 */
-	interface AdaptiveEventPublisher extends io.github.resilience4j.core.EventPublisher<AdaptiveBulkheadEvent> {
+    interface AdaptiveEventPublisher extends io.github.resilience4j.core.EventPublisher<AdaptiveBulkheadEvent> {
 
 		EventPublisher onLimitIncreased(EventConsumer<BulkheadOnLimitDecreasedEvent> eventConsumer);
 
